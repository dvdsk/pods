use eyre::WrapErr;
use std::str::FromStr;
use url::Url;

mod search;
use crate::database;
use crate::database::{Date, EpisodeExt, Podcast, PodcastKey};
pub use search::{Search, SearchResult};

pub fn valid_url(s: &str) -> bool {
    if let Ok(url) = Url::parse(s) {
        url.scheme() == "http" || url.scheme() == "https"
    } else {
        false
    }
}

async fn get_podcast_info(url: &str) -> eyre::Result<rss::Channel> {
    let feed_text = reqwest::get(url)
        .await
        .wrap_err("could not connect to podcast feed")?
        .error_for_status()
        .wrap_err("feed server returned error")?
        .text()
        .await
        .wrap_err("could not download body")?;

    let channel = rss::Channel::from_str(&feed_text)
        .wrap_err_with(|| format!("can not parse feed body as rss, text: {}", url))?;
    Ok(channel)
}

fn get_episode_info(items: &[rss::Item], podcast_title: &str) -> Result<Vec<EpisodeExt>, Error> {
    let list: Result<Vec<EpisodeExt>, _> = items
        .iter()
        .map(|i| to_episode_ext(i, podcast_title))
        .collect();
    list
}

pub async fn add_podcast(pod_db: database::PodcastDb, url: String) -> Result<(String, PodcastKey), Error> {
    let info = get_podcast_info(&url).await.unwrap();

    let podcast = Podcast::from_url(&info, url);
    pod_db.add_podcast(&podcast)?;

<<<<<<< HEAD
    let episodes = get_episode_info(info.items(), &podcast.title)?;
    pod_db.update_episodes(podcast.title.as_str(), episodes)?;
=======
    let episodes = get_episode_info(info.items(), &podcast.title).unwrap();
    pod_db
        .update_episodes(podcast.title.as_str(), episodes)
        .unwrap();
>>>>>>> ffb7f299

    Ok((podcast.title.clone(), PodcastKey::from(podcast.title)))
}

fn url_from_extensions(item: &rss::Item) -> Option<String> {
    let media = item.extensions().get("media")?;
    let content = media.get("content")?;
    let extention = content.first()?;
    if extention.name() != "media:content" {
        return None;
    }
    extention.attrs().get("url").cloned()
}

fn duration_from_extensions(item: &rss::Item) -> Option<f32> {
    let media = item.extensions().get("media")?;
    let content = media.get("content")?;
    let extention = content.first()?;
    if extention.name() != "media:content" {
        return None;
    }
    extention
        .attrs()
        .get("duration")
        .map(|u| u.parse().ok())
        .flatten()
}

fn parse_itunes_duration(duration: &str) -> Option<f32> {
    let mut parts = duration.rsplitn(3, ':');
    let seconds: f32 = parts.next()?.parse().ok()?;
    let minutes: f32 = parts.next()?.parse().ok()?;
    let hours: f32 = parts.next().unwrap_or("0").parse().ok()?;
    let seconds = seconds + 60. * (minutes + 60. * hours);
    Some(seconds)
}

#[derive(thiserror::Error, Debug)]
pub enum Error {
    #[error("No stream for podcast episode")]
    MissingStreamUrl,
    #[error("No duration for podcast episode")]
    MissingDuration,
    #[error("No title for podcast episode")]
    MissingEpisodeTitle,
    #[error("Database Error")]
    DatabaseError(#[from] database::Error),
}

fn to_episode_ext(item: &rss::Item, podcast_title: &str) -> Result<EpisodeExt, Error> {
    //try to get the url from the description of the media object
    let stream_url = item.enclosure().map(|encl| encl.url().to_owned());

    //try to get the url and duration possible extensions
    let stream_url = stream_url.or_else(|| url_from_extensions(item));
    let duration = duration_from_extensions(item);

    //try to get duration from any included itunes extensions
    let duration = duration.or_else(|| {
        item.itunes_ext()
            .map(|ext| ext.duration().map(parse_itunes_duration).flatten())
            .flatten()
    });

    let stream_url = stream_url.ok_or(Error::MissingStreamUrl)?;
    let duration = duration.ok_or(Error::MissingDuration)?;
    let title = item.title().ok_or(Error::MissingEpisodeTitle)?;
    let podcast = podcast_title.to_owned();

    Ok(EpisodeExt {
        stream_url,
        duration,
        title: title.to_owned(),
        podcast,
        date: Date::from_item(item),
    })
}<|MERGE_RESOLUTION|>--- conflicted
+++ resolved
@@ -44,15 +44,8 @@
     let podcast = Podcast::from_url(&info, url);
     pod_db.add_podcast(&podcast)?;
 
-<<<<<<< HEAD
     let episodes = get_episode_info(info.items(), &podcast.title)?;
     pod_db.update_episodes(podcast.title.as_str(), episodes)?;
-=======
-    let episodes = get_episode_info(info.items(), &podcast.title).unwrap();
-    pod_db
-        .update_episodes(podcast.title.as_str(), episodes)
-        .unwrap();
->>>>>>> ffb7f299
 
     Ok((podcast.title.clone(), PodcastKey::from(podcast.title)))
 }
