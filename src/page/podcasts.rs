--- conflicted
+++ resolved
@@ -8,11 +8,7 @@
 
 use crate::database::{self, PodcastDb, PodcastKey};
 use crate::{feed, Message};
-<<<<<<< HEAD
 use crate::iced_wrapped;
-use crate::database::{self, PodcastKey, PodcastDb};
-=======
->>>>>>> ffb7f299
 
 #[derive(Default)]
 pub struct Search {
@@ -35,13 +31,7 @@
         self.input_value = input;
         if feed::valid_url(&self.input_value) {
             let url = self.input_value.clone();
-<<<<<<< HEAD
             iced_wrapped::add_podcast(&pod_db, url)
-=======
-            Command::perform(feed::add_podcast(pod_db, url), |(title, id)| {
-                Message::AddedPodcast(title, id)
-            })
->>>>>>> ffb7f299
         } else if self.input_value.len() > 4 {
             self.do_search(false)
         } else {
