use iced::widget::scrollable::{self, Scrollable};
use iced::Length;
use iced::{button, Button, Element, HorizontalAlignment, Row, Text};

use crate::database::Progress;
<<<<<<< HEAD
use crate::database::{PodcastKey, EpisodeKey};
use crate::download::{FileType, hash};
use crate::widgets::episode;
=======
use crate::database::{Episode, PodcastDb};
use crate::database::{EpisodeKey, PodcastKey};
use crate::download::{hash, FileType};
use std::collections::HashMap;
>>>>>>> ffb7f299

#[derive(Debug)]
struct ListItem {
    // either download or delete
    file_button: button::State,
    play_button: button::State,
    progress: Progress,
    file: Option<FileType>,
    title: String,
    date: String,
}

impl ListItem {
    fn from(episode: Episode, episodes_on_disk: &HashMap<u64, FileType>) -> Self {
        let title = episode.title.to_owned();
        let progress = episode.progress;
        let file = episodes_on_disk.get(&hash(&title)).copied();

        let date = episode.date.format();

        ListItem {
            file_button: button::State::new(),
            play_button: button::State::new(),
            progress,
            file, // is none if no file was found
            title,
            date,
        }
    }
}

/// Episodes view
#[derive(Debug)]
pub struct Episodes {
    db: PodcastDb,
    list: Vec<ListItem>,
    scroll_state: scrollable::State,
    pub podcast: Option<String>,
    podcast_id: Option<PodcastKey>,
    // number of rows we scrolled down
    scrolled_down: usize,
}

impl Episodes {
    const MAXSCROLLABLE: usize = 10;
    pub fn from_db(db: PodcastDb) -> Self {
        Self {
            db,
            list: Vec::new(),
            scroll_state: scrollable::State::new(),
            podcast: None,
            podcast_id: None,
            scrolled_down: 0,
        }
    }
    pub fn down(&mut self) {
        self.scrolled_down += Self::MAXSCROLLABLE;
        self.scrolled_down = self.scrolled_down.min(self.list.len());
    }
    pub fn up(&mut self) {
        self.scrolled_down = self.scrolled_down.saturating_sub(Self::MAXSCROLLABLE);
    }
    pub fn repopulate(&mut self, downloaded_episodes: HashMap<u64, FileType>) {
        let podcast_id = self.podcast_id.unwrap();
        self.list.clear();
        self.podcast = Some(self.db.get_podcast(podcast_id).unwrap().title);

        let mut episodes = self.db.get_episodes(podcast_id).unwrap();
        episodes.sort_unstable_by_key(|e| *e.date.inner());
        episodes.reverse();
        for info in episodes {
            self.list.push(ListItem::from(info, &downloaded_episodes));
        }
    }
    /// fill the view from a list of episodes
    pub fn populate(
        &mut self,
        podcast_id: PodcastKey,
        downloaded_episodes: HashMap<u64, FileType>,
    ) {
        self.podcast_id = Some(podcast_id);
        self.repopulate(downloaded_episodes);
    }
    pub fn update_downloaded(&mut self, downloaded_episodes: HashMap<u64, FileType>) {
        for item in &mut self.list {
            let file = downloaded_episodes.get(&hash(&item.title)).copied();
            item.file = file;
        }
    }
    pub fn view(&mut self) -> Element<crate::Message> {
        let mut scrollable = Scrollable::new(&mut self.scroll_state)
            .padding(10)
            .height(iced::Length::Fill);
        for item in self
            .list
            .iter_mut()
            .skip(self.scrolled_down)
            .take(Self::MAXSCROLLABLE)
        {
            let podcast_id = *self.podcast_id.as_ref().unwrap();
            let key = EpisodeKey::from_title(podcast_id, &item.title);
<<<<<<< HEAD
            let mut collapsed = episode::Collapsed {
                title: item.title.clone(),
                age: String::from(""),
                duration: String::from(""),
                enqueue: button::State::new(),
            };
            let test = collapsed.view();

            scrollable = scrollable.push(test);
=======
            let mut row = Row::new();
            if let Some(file_type) = item.file {
                row = row.push(play_button(
                    &mut item.play_button,
                    key,
                    file_type,
                    item.title.clone(),
                    item.progress,
                ));
                row = row.push(delete_button(&mut item.file_button, key, file_type));
            } else {
                row = row.push(stream_button(
                    &mut item.play_button,
                    key,
                    item.title.clone(),
                ));
                row = row.push(download_button(&mut item.file_button, key));
            }
            scrollable = scrollable.push(row);
>>>>>>> ffb7f299
        }
        scrollable.into()
    }
}

fn play_button(
    state: &mut button::State,
    key: EpisodeKey,
    file_type: FileType,
    episode_name: String,
    progress: Progress,
) -> Button<crate::Message> {
    let msg = crate::Message::Play(key, file_type, progress.into());
    Button::new(
        state,
        Text::new(episode_name).horizontal_alignment(HorizontalAlignment::Left),
    )
    .on_press(msg)
    .padding(12)
    .width(Length::FillPortion(4))
}

fn stream_button(
    state: &mut button::State,
    key: EpisodeKey,
    episode_name: String,
) -> Button<crate::Message> {
    let msg = crate::Message::Stream(key);
    Button::new(
        state,
        Text::new(episode_name).horizontal_alignment(HorizontalAlignment::Left),
    )
    .on_press(msg)
    .padding(12)
    .width(Length::FillPortion(4))
}

fn download_button(state: &mut button::State, key: EpisodeKey) -> Button<crate::Message> {
    let msg = crate::Message::Download(key);
    Button::new(
        state,
        Text::new("dl").horizontal_alignment(HorizontalAlignment::Center),
    )
    .on_press(msg)
    .padding(12)
    .width(Length::FillPortion(1))
}

fn delete_button(
    state: &mut button::State,
    key: EpisodeKey,
    file_type: FileType,
) -> Button<crate::Message> {
    let msg = crate::Message::Remove(key, file_type);
    Button::new(
        state,
        Text::new("rm").horizontal_alignment(HorizontalAlignment::Center),
    )
    .on_press(msg)
    .padding(12)
    .width(Length::FillPortion(1))
}<|MERGE_RESOLUTION|>--- conflicted
+++ resolved
@@ -3,16 +3,11 @@
 use iced::{button, Button, Element, HorizontalAlignment, Row, Text};
 
 use crate::database::Progress;
-<<<<<<< HEAD
-use crate::database::{PodcastKey, EpisodeKey};
-use crate::download::{FileType, hash};
 use crate::widgets::episode;
-=======
 use crate::database::{Episode, PodcastDb};
 use crate::database::{EpisodeKey, PodcastKey};
 use crate::download::{hash, FileType};
 use std::collections::HashMap;
->>>>>>> ffb7f299
 
 #[derive(Debug)]
 struct ListItem {
@@ -114,7 +109,6 @@
         {
             let podcast_id = *self.podcast_id.as_ref().unwrap();
             let key = EpisodeKey::from_title(podcast_id, &item.title);
-<<<<<<< HEAD
             let mut collapsed = episode::Collapsed {
                 title: item.title.clone(),
                 age: String::from(""),
@@ -124,27 +118,6 @@
             let test = collapsed.view();
 
             scrollable = scrollable.push(test);
-=======
-            let mut row = Row::new();
-            if let Some(file_type) = item.file {
-                row = row.push(play_button(
-                    &mut item.play_button,
-                    key,
-                    file_type,
-                    item.title.clone(),
-                    item.progress,
-                ));
-                row = row.push(delete_button(&mut item.file_button, key, file_type));
-            } else {
-                row = row.push(stream_button(
-                    &mut item.play_button,
-                    key,
-                    item.title.clone(),
-                ));
-                row = row.push(download_button(&mut item.file_button, key));
-            }
-            scrollable = scrollable.push(row);
->>>>>>> ffb7f299
         }
         scrollable.into()
     }
