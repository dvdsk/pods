[package]
name = "gui"
version = "0.1.0"
edition = "2021"

# [lib]
# crate-type = ["dylib"]

# See more keys and their definitions at https://doc.rust-lang.org/cargo/reference/manifest.html

[dependencies]
presenter = { path = "../presenter" }
async-trait = "0.1" 
traits = { path = "../traits" }
<<<<<<< HEAD
iced = { version = "0.6", features = ["tokio"] }
=======
# iced = { version = "0.4", features = ["tokio"] }
iced = { version = "0.7.0", features = ["tokio"] }
>>>>>>> 9f14e175
tokio = { version = "1", features = ["sync"] }
color-eyre = "0.6"<|MERGE_RESOLUTION|>--- conflicted
+++ resolved
@@ -12,11 +12,6 @@
 presenter = { path = "../presenter" }
 async-trait = "0.1" 
 traits = { path = "../traits" }
-<<<<<<< HEAD
-iced = { version = "0.6", features = ["tokio"] }
-=======
-# iced = { version = "0.4", features = ["tokio"] }
 iced = { version = "0.7.0", features = ["tokio"] }
->>>>>>> 9f14e175
 tokio = { version = "1", features = ["sync"] }
 color-eyre = "0.6"